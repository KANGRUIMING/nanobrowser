import { useState, useRef, useEffect, useCallback } from 'react';
import { HiOutlineDocumentText } from 'react-icons/hi';
import { AiOutlineLoading3Quarters } from 'react-icons/ai';

interface ChatInputProps {
  onSendMessage: (text: string) => void;
  onStopTask: () => void;
  disabled: boolean;
  showStopButton: boolean;
  setContent?: (setter: (text: string) => void) => void;
<<<<<<< HEAD
  isDarkMode?: boolean;
=======
  onFileUpload?: (file: File) => void;
  isUploading?: boolean;
>>>>>>> a6b18d12
}

export default function ChatInput({
  onSendMessage,
  onStopTask,
  disabled,
  showStopButton,
  setContent,
<<<<<<< HEAD
  isDarkMode = false,
=======
  onFileUpload,
  isUploading = false,
>>>>>>> a6b18d12
}: ChatInputProps) {
  const [text, setText] = useState('');
  const textareaRef = useRef<HTMLTextAreaElement>(null);
  const fileInputRef = useRef<HTMLInputElement>(null);

  // Handle text changes and resize textarea
  const handleTextChange = (e: React.ChangeEvent<HTMLTextAreaElement>) => {
    const newText = e.target.value;
    setText(newText);

    // Resize textarea
    const textarea = textareaRef.current;
    if (textarea) {
      textarea.style.height = 'auto';
      textarea.style.height = `${Math.min(textarea.scrollHeight, 100)}px`;
    }
  };

  // Expose a method to set content from outside
  useEffect(() => {
    if (setContent) {
      setContent(setText);
    }
  }, [setContent]);

  // Initial resize when component mounts
  useEffect(() => {
    const textarea = textareaRef.current;
    if (textarea) {
      textarea.style.height = 'auto';
      textarea.style.height = `${Math.min(textarea.scrollHeight, 100)}px`;
    }
  }, []);

  const handleSubmit = useCallback(
    (e: React.FormEvent) => {
      e.preventDefault();
      if (text.trim()) {
        onSendMessage(text);
        setText('');
      }
    },
    [text, onSendMessage],
  );

  const handleKeyDown = useCallback(
    (e: React.KeyboardEvent) => {
      if (e.key === 'Enter' && !e.shiftKey) {
        e.preventDefault();
        handleSubmit(e);
      }
    },
    [handleSubmit],
  );

  const handleFileButtonClick = () => {
    fileInputRef.current?.click();
  };

  const handleFileChange = (e: React.ChangeEvent<HTMLInputElement>) => {
    const files = e.target.files;
    if (files && files.length > 0 && files[0].type === 'application/pdf' && onFileUpload) {
      onFileUpload(files[0]);
      // Reset the file input so the same file can be uploaded again if needed
      e.target.value = '';
    }
  };

  return (
    <form
      onSubmit={handleSubmit}
      className={`overflow-hidden rounded-lg border transition-colors focus-within:border-sky-400 hover:border-sky-400 ${isDarkMode ? 'border-slate-700' : ''}`}
      aria-label="Chat input form">
      <div className="flex flex-col">
        <textarea
          ref={textareaRef}
          value={text}
          onChange={handleTextChange}
          onKeyDown={handleKeyDown}
          disabled={disabled}
          rows={4}
          className={`w-full resize-none border-none p-3 focus:outline-none ${
            disabled
              ? isDarkMode
                ? 'bg-slate-800 text-gray-400'
                : 'bg-gray-100 text-gray-500'
              : isDarkMode
                ? 'bg-slate-800 text-gray-200'
                : 'bg-white'
          }`}
          placeholder="What can I help with?"
          aria-label="Message input"
        />

<<<<<<< HEAD
        <div
          className={`flex items-center justify-between px-3 py-1.5 ${
            disabled ? (isDarkMode ? 'bg-slate-800' : 'bg-gray-100') : isDarkMode ? 'bg-slate-800' : 'bg-white'
          }`}>
          <div className="flex gap-2 text-gray-500">{/* Icons can go here */}</div>
=======
        <div className={`flex items-center justify-between px-3 py-1.5 ${disabled ? 'bg-gray-100' : 'bg-white'}`}>
          <div className="flex gap-2 text-gray-500">
            {/* PDF upload button */}
            <button
              type="button"
              onClick={handleFileButtonClick}
              disabled={disabled || isUploading}
              className="text-sky-400 hover:text-sky-500 disabled:opacity-50 disabled:hover:text-sky-400"
              title={isUploading ? 'Uploading PDF...' : 'Upload PDF'}
              aria-label={isUploading ? 'Uploading PDF...' : 'Upload PDF'}>
              {isUploading ? (
                <AiOutlineLoading3Quarters size={20} className="animate-spin" />
              ) : (
                <HiOutlineDocumentText size={20} />
              )}
            </button>
            {/* Hidden file input */}
            <input
              ref={fileInputRef}
              type="file"
              accept="application/pdf"
              onChange={handleFileChange}
              className="hidden"
              disabled={disabled || isUploading}
            />
          </div>
>>>>>>> a6b18d12

          {showStopButton ? (
            <button
              type="button"
              onClick={onStopTask}
              className="rounded-md bg-red-500 px-3 py-1 text-white transition-colors hover:bg-red-600">
              Stop
            </button>
          ) : (
            <button
              type="submit"
              disabled={disabled}
              className={`rounded-md bg-[#19C2FF] px-3 py-1 text-white transition-colors hover:bg-[#0073DC] ${disabled ? 'opacity-50' : ''}`}>
              Send
            </button>
          )}
        </div>
      </div>
    </form>
  );
}<|MERGE_RESOLUTION|>--- conflicted
+++ resolved
@@ -8,12 +8,9 @@
   disabled: boolean;
   showStopButton: boolean;
   setContent?: (setter: (text: string) => void) => void;
-<<<<<<< HEAD
   isDarkMode?: boolean;
-=======
   onFileUpload?: (file: File) => void;
   isUploading?: boolean;
->>>>>>> a6b18d12
 }
 
 export default function ChatInput({
@@ -22,12 +19,9 @@
   disabled,
   showStopButton,
   setContent,
-<<<<<<< HEAD
   isDarkMode = false,
-=======
   onFileUpload,
   isUploading = false,
->>>>>>> a6b18d12
 }: ChatInputProps) {
   const [text, setText] = useState('');
   const textareaRef = useRef<HTMLTextAreaElement>(null);
@@ -122,14 +116,10 @@
           aria-label="Message input"
         />
 
-<<<<<<< HEAD
         <div
           className={`flex items-center justify-between px-3 py-1.5 ${
             disabled ? (isDarkMode ? 'bg-slate-800' : 'bg-gray-100') : isDarkMode ? 'bg-slate-800' : 'bg-white'
           }`}>
-          <div className="flex gap-2 text-gray-500">{/* Icons can go here */}</div>
-=======
-        <div className={`flex items-center justify-between px-3 py-1.5 ${disabled ? 'bg-gray-100' : 'bg-white'}`}>
           <div className="flex gap-2 text-gray-500">
             {/* PDF upload button */}
             <button
@@ -155,8 +145,6 @@
               disabled={disabled || isUploading}
             />
           </div>
->>>>>>> a6b18d12
-
           {showStopButton ? (
             <button
               type="button"
