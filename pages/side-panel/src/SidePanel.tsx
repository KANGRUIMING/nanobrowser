--- conflicted
+++ resolved
@@ -8,11 +8,8 @@
 import ChatInput from './components/ChatInput';
 import ChatHistoryList from './components/ChatHistoryList';
 import { EventType, type AgentEvent, ExecutionState } from './types/event';
-<<<<<<< HEAD
-=======
 import { defaultTemplates } from './templates';
 import { usePdfUpload } from './hooks/usePdfUpload';
->>>>>>> e336fb4a
 import './SidePanel.css';
 import { IoSettingsOutline } from 'react-icons/io5';
 import { VscHistory } from 'react-icons/vsc';
@@ -539,16 +536,7 @@
                 </button>
               </>
             )}
-<<<<<<< HEAD
-=======
-            <a
-              href="https://discord.gg/NN3ABHggMK"
-              target="_blank"
-              rel="noopener noreferrer"
-              className={`header-icon ${isDarkMode ? 'text-sky-400 hover:text-sky-300' : 'text-sky-400 hover:text-sky-500'}`}>
-              <RxDiscordLogo size={20} />
-            </a>
->>>>>>> e336fb4a
+
             <button
               type="button"
               onClick={() => chrome.runtime.openOptionsPage()}
@@ -572,23 +560,7 @@
           </div>
         ) : (
           <>
-<<<<<<< HEAD
-            <div className="flex-1 overflow-y-scroll overflow-x-hidden scrollbar-gutter-stable p-4 scroll-smooth">
-              <MessageList messages={messages} />
-              <div ref={messagesEndRef} />
-            </div>
-            <div className="border-t border-sky-100 backdrop-blur-sm p-2 shadow-sm">
-              <ChatInput
-                onSendMessage={handleSendMessage}
-                onStopTask={handleStopTask}
-                disabled={!inputEnabled || isHistoricalSession}
-                showStopButton={showStopButton}
-                setContent={setter => {
-                  setInputTextRef.current = setter;
-                }}
-              />
-            </div>
-=======
+
             {messages.length === 0 && (
               <>
                 <div
@@ -637,7 +609,6 @@
                 />
               </div>
             )}
->>>>>>> e336fb4a
           </>
         )}
       </div>
